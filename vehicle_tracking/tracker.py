<<<<<<< HEAD
"""This module is used to track the car in the camera stream/video."""
# Copyright (C) 2023, NG:ITL

from json import load, dumps
from pathlib import Path
from typing import Any
from math import floor
from time import time

from pynng import Pub0
import numpy as np
import cv2

from vehicle_tracking.image_sources import VideoFileSource, CameraStreamSource
from tests.mocks.virtual_camera import VirtualCamera

# from vehicle_tracking.topview_transformation import TopViewTransformation


# Constants
CURRENT_DIR = Path(__file__).parent


# Static Calculation Functions
def calculate_distance(rect1: list[int], rect2: list[int]) -> int:
    """Calculates the distance between the middle points of two rectangles.

    Args:
        rect1 (List[int]): The coordinates of the first rectangle. (x, y, w, h)
        rect2 (List[int]): The coordinates of the second rectangle. (x, y, w, h)

    Returns:
        int: The distance of the 2 rectangles.
    """
    middle1 = (rect1[0] + rect1[2] / 2, rect1[1] + rect1[3] / 2)
    middle2 = (rect2[0] + rect2[2] / 2, rect2[1] + rect2[3] / 2)
    return floor(((middle2[0] - middle1[0]) ** 2 + (middle2[1] - middle1[1]) ** 2) ** 0.5)


# Static Sorting Functions
def sorting_function_contours(contour) -> int:
    """Sorts the contours by the size of the bounding box."""
    _, _, w, h = cv2.boundingRect(contour)
    return w * h


# Classes
class VehicleTracker:
    """This class is used to track the car in the camera stream/video."""

    def __init__(
        self,
        image_source: VideoFileSource | CameraStreamSource | VirtualCamera,
        show_tracking_view: bool = True,
        record_video: bool = False,
        vehicle_coordinates: None | tuple[int, int, int, int] = None,
        config_path: Path = CURRENT_DIR.parent / "vehicle_tracking_config.json",
    ) -> None:
        """Defines the settings and initializes everything.

        Args:
            show_tracking_view (bool, optional): Decides whether it should show the tracking or not. Defaults to True.
            record_video (bool, optional): Decides whether to record a video or not. Defaults to False.
            video_path (str, optional): If set will use the video instead of the camera stream. Defaults to "".
            vehicle_coordinates (None | Tuple[int, int, int, int], optional): If set it will not prompt the selection of the car. Defaults to None. (Testing)
            config_path (Path, optional): The path to the config file. Defaults to CURRENT_DIR.parent / "vehicle_tracking_config.json".
        """
        self.__image_source = image_source
        self.__show_tracking_view = show_tracking_view
        self.__record_video = record_video
        self.__last_timestamp = time()
        self.__previous_contours: list[Any] = []
        self.__lower_orange = np.array((0, 0, 100), np.uint8)
        self.__upper_orange = np.array((55, 115, 225), np.uint8)

        self.__visualized_frame: np.ndarray
        self.__processed_frame: np.ndarray
        self.__current_contours: list[Any]

        self.__region_of_interest: np.ndarray | None = None
        with open(config_path, "r", encoding="utf-8") as f:
            config = load(f)
            self.__position_sender_link: str = config["pynng"]["publishers"]["position_sender"]["address"]
            self.__position_sender_topics: dict[str, str] = config["pynng"]["publishers"]["position_sender"]["topics"]
            self.__processed_frame_link: str = config["pynng"]["publishers"]["processed_image_sender"]["address"]
            if "roi_points" in config and len(config["roi_points"]) >= 3:
                self.__region_of_interest = np.array(config["roi_points"])
            else:
                print(
                    f"No region of interest found. Please use the '{CURRENT_DIR / 'roi_definer.py'}' to select the region of interest and restart the tracker."
                )

        self.__position_sender = Pub0(listen=self.__position_sender_link)
        self.__frame_sender = Pub0(listen=self.__processed_frame_link)

        if record_video:
            size = image_source.frame_size[:2][::-1]
            self.__output_video = cv2.VideoWriter("output.mp4", cv2.VideoWriter_fourcc(*"mp4v"), 30, size)

        self.__read_new_frame()
        if vehicle_coordinates:
            x, y, w, h = vehicle_coordinates
            self.__bbox = [x, y, w, h]
        else:
            self.__bbox = cv2.selectROI("Car Tracking", self.__frame)

    # Called by self.main Functions
    def __read_new_frame(self) -> None:
        """Reads the next frame in the camera stream/video."""
        self.__frame = self.__image_source.read_new_frame()

    def __create_timestamp(self) -> None:
        """Creates a new timestamp and outputs the FPS and delta time"""
        current_timestamp = time()
        delta = current_timestamp - self.__last_timestamp or 1
        fps = 1.0 / delta
        print(f"d-Time={delta}; FPS={fps}")
        self.__last_timestamp = current_timestamp

    def __process_image(self) -> None:
        """Processes the image to prepare it for tracking."""
        # Region of Interest
        if self.__region_of_interest is None:
            roi = self.__frame
        else:
            mask = np.zeros_like(self.__frame)
            cv2.fillPoly(mask, [self.__region_of_interest], (255, 255, 255))
            roi = cv2.bitwise_and(self.__frame, mask)

        # Filters color to be mostly orange
        in_range_image = cv2.inRange(roi, self.__lower_orange, self.__upper_orange)

        # Fills all the gaps making more distinct
        kernel = np.ones((10, 10), np.uint8)
        closing = cv2.morphologyEx(in_range_image.astype(np.uint8), cv2.MORPH_CLOSE, kernel)

        self.__processed_frame = closing

    def __search_for_contours(self) -> None:
        """Searches the processed image for contours"""
        contours, _ = cv2.findContours(self.__processed_frame, cv2.RETR_EXTERNAL, cv2.CHAIN_APPROX_SIMPLE)
        contours = sorted(contours, key=sorting_function_contours, reverse=True)

        good_contours: list[Any] = []
        for contour in contours:
            rect1 = cv2.boundingRect(contour)
            if rect1[2] * rect1[3] < 100:
                break
            to_add = True
            for good_contour in good_contours.copy():
                rect2 = cv2.boundingRect(good_contour)
                if calculate_distance(rect1, rect2) <= 75:
                    to_add = False
                    break
                good_contours.append(contour)
                to_add = False
                break
            if to_add:
                good_contours.append(contour)

        self.__current_contours = good_contours

    def __make_prediction(self) -> None:
        """Makes a prediction of a contour that is most likely the car."""
        if self.__current_contours == 0:
            return
        else:
            prediction: tuple[int, list[int]] = (-1, [0, 0, 0, 0])
            for contour in self.__current_contours:
                x, y, w, h = cv2.boundingRect(contour)
                distance = calculate_distance(self.__bbox, [x, y, w, h])
                if not self.__previous_contours or len(self.__previous_contours) >= len(self.__current_contours):
                    if prediction == (-1, [0, 0, 0, 0]) or distance < prediction[0]:
                        prediction = (distance, [x, y, w, h])
                else:
                    if distance > 100:
                        continue
                    if prediction == (-1, [0, 0, 0, 0]) or distance > prediction[0]:
                        prediction = (distance, [x, y, w, h])

            if prediction:
                self.__previous_contours = self.__current_contours
                self.__bbox = prediction[1]

    def __visualize_contours(self) -> None:
        """Visualizes the contours with their bounding boxes on the processed frame."""
        self.__visualized_frame = self.__frame.copy()

        # Draws green boxes around each possibility.
        for contour in self.__current_contours:
            x, y, w, h = cv2.boundingRect(contour)
            cv2.rectangle(self.__visualized_frame, (x, y), (x + w, y + h), (0, 255, 0), 2)

        # Draws a white box around the car
        x, y, w, h = self.__bbox
        cv2.rectangle(self.__visualized_frame, (x, y), (x + w, y + h), (255, 255, 255), 2)

    def __write_frame_to_video(self) -> None:
        """Writes the last visualized frame to the video."""
        if self.__record_video:
            self.__output_video.write(self.__visualized_frame)

    def __show_frame(self) -> None:
        """Shows the last visualized frame and allows to exit the application with 'q'.

        Raises:
            KeyboardInterrupt: If 'q' is pressed uses this to stop the program.
        """
        if self.__show_tracking_view:
            cv2.imshow("Car Tracking", self.__visualized_frame)
            key = cv2.waitKey(1) & 0xFF
            if key == ord("q"):
                raise KeyboardInterrupt("User pressed 'q' to stop the visualization.")

    def __send_bbox_coordinates(self) -> None:
        """Sends the middle coordinates of the car using pynng."""
        middle = (self.__bbox[0] + floor(self.__bbox[2] / 2), self.__bbox[1] + floor(self.__bbox[3] / 2))
        str_with_topic = self.__position_sender_topics["coords_image"] + " " + dumps(middle)
        self.__position_sender.send(str_with_topic.encode("utf-8"))

    def __send_world_coordinates(self) -> None:
        """Sends the world coordinates of the car using pynng."""

    def __send_processed_frame(self) -> None:
        """Sends the processed frame to time_tracking using pynng."""
        np_frame = np.array(self.__visualized_frame)
        frame_bytes = np_frame.tobytes()
        self.__frame_sender.send(frame_bytes)

    # Main Function
    def step(self) -> None:
        """Is an infinite loop that goes through the camera stream/video."""
        self.__read_new_frame()
        self.__process_image()
        self.__search_for_contours()
        self.__make_prediction()
        self.__visualize_contours()
        self.__write_frame_to_video()
        self.__show_frame()
        self.__send_bbox_coordinates()
        self.__send_processed_frame()
        self.__send_world_coordinates()
        self.__create_timestamp()
=======
# Copyright (C) 2023, NG:ITL
from vehicle_tracking.image_sources import VideoFileSource, CameraStreamSource
from tests.mocks.virtual_camera import VirtualCamera
from typing import Any
from json import load, dumps
from pathlib import Path
from pynng import Pub0
from math import floor
from time import time
import numpy as np
import cv2

# Constants
CURRENT_DIR = Path(__file__).parent


# Static Calculation Functions
def calculate_distance(rect1: list[int], rect2: list[int]) -> int:
    """Calculates the distance between the middle points of two rectangles.

    Args:
        rect1 (List[int]): The coordinates of the first rectangle. (x, y, w, h)
        rect2 (List[int]): The coordinates of the second rectangle. (x, y, w, h)

    Returns:
        int: The distance of the 2 rectangles.
    """
    middle1 = (rect1[0] + rect1[2] / 2, rect1[1] + rect1[3] / 2)
    middle2 = (rect2[0] + rect2[2] / 2, rect2[1] + rect2[3] / 2)
    return floor(((middle2[0] - middle1[0]) ** 2 + (middle2[1] - middle1[1]) ** 2) ** 0.5)


# Static Sorting Functions
def sorting_function_contours(contour) -> int:
    """Sorts the contours by the size of the bounding box."""
    _, _, w, h = cv2.boundingRect(contour)
    return w * h


# Classes
class VehicleTracker:
    # Initialization
    def __init__(
        self,
        image_source: VideoFileSource | CameraStreamSource | VirtualCamera,
        show_tracking_view: bool = True,
        record_video: bool = False,
        vehicle_coordinates: None | tuple[int, int, int, int] = None,
        config_path: Path = CURRENT_DIR.parent / "vehicle_tracking_config.json",
    ):
        """Defines the settings and initializes everything.

        Args:
            show_tracking_view (bool, optional): Decides whether it should show the tracking or not. Defaults to True.
            record_video (bool, optional): Decides whether to record a video or not. Defaults to False.
            video_path (str, optional): If set will use the video instead of the camera stream. Defaults to "".
            vehicle_coordinates (None | Tuple[int, int, int, int], optional): If set it will not prompt the selection of the car. Defaults to None. (Testing)
            config_path (Path, optional): The path to the config file. Defaults to CURRENT_DIR.parent / "vehicle_tracking_config.json".
        """
        self.__image_source = image_source
        self.__show_tracking_view = show_tracking_view
        self.__record_video = record_video
        self.__last_timestamp = time()
        self.__previous_contours: list[list[Any]] = [[],[]]
        self.__lower_orange = np.array((0, 0, 100), np.uint8)
        self.__upper_orange = np.array((55, 115, 225), np.uint8)
        self.__lower_green = np.array((0, 150, 0), np.uint8)
        self.__upper_green = np.array((100, 255, 100), np.uint8)
        self.car_to_show = 0

        self.__region_of_interest: np.ndarray | None = None
        with open(config_path, "r") as f:
            config = load(f)
            self.__position_sender_link: str = config["pynng"]["publishers"]["position_sender"]["address"]
            self.__position_sender_topics: dict[str, str] = config["pynng"]["publishers"]["position_sender"]["topics"]
            self.__processed_frame_link: str = config["pynng"]["publishers"]["processed_image_sender"]["address"]
            if "roi_points" in config and len(config["roi_points"]) >= 3:
                self.__region_of_interest = np.array(config["roi_points"])
            else:
                print(
                    f"No region of interest found. Please use the '{CURRENT_DIR / 'roi_definer.py'}' to select the region of interest and restart the tracker."
                )

        self.__position_sender = Pub0(listen=self.__position_sender_link)
        self.__frame_sender = Pub0(listen=self.__processed_frame_link)

        if record_video:
            size = image_source.frame_size[:2][::-1]
            self.__output_video = cv2.VideoWriter("output.mp4", cv2.VideoWriter_fourcc(*"mp4v"), 30, size)

        self.__read_new_frame()
        self.__bbox = []
        self.__bbox.append(cv2.selectROI("Car Tracking", self.__frame))
        self.__bbox.append(cv2.selectROI("Car Tracking", self.__frame))
        # if vehicle_coordinates:
        #     x, y, w, h = vehicle_coordinates
        #     self.__bbox = [x, y, w, h]
        # else:
        #     self.__bbox = []
        #     print(cv2.selectROI("Car Tracking", self.__frame))
        #     self.__bbox[0] = cv2.selectROI("Car Tracking", self.__frame)
        #     self.__bbox[1] = cv2.selectROI("Car Tracking", self.__frame)

    # Called by self.main Functions
    def __read_new_frame(self) -> None:
        """Reads the next frame in the camera stream/video."""
        self.__frame = self.__image_source.read_new_frame()

    def __create_timestamp(self) -> None:
        """Creates a new timestamp and outputs the FPS and delta time"""
        current_timestamp = time()
        delta = current_timestamp - self.__last_timestamp or 1
        fps = 1.0 / delta
        #print(f"d-Time={delta}; FPS={fps}")
        self.__last_timestamp = current_timestamp

    def __process_image(self) -> None:
        """Processes the image to prepare it for tracking."""
        # Region of Interest
        if self.__region_of_interest is None:
            roi = self.__frame
        else:
            mask = np.zeros_like(self.__frame)
            cv2.fillPoly(mask, [self.__region_of_interest], (255, 255, 255))
            roi = cv2.bitwise_and(self.__frame, mask)

        # Filters color to be mostly orange
        in_range_image_orange = cv2.inRange(roi, self.__lower_orange, self.__upper_orange)
        in_range_image_green = cv2.inRange(roi, self.__lower_green, self.__upper_green)

        # Fills all the gaps making more distinct
        kernel = np.ones((10, 10), np.uint8)
        closing_orange = cv2.morphologyEx(in_range_image_orange.astype(np.uint8), cv2.MORPH_CLOSE, kernel)
        closing_green = cv2.morphologyEx(in_range_image_green.astype(np.uint8), cv2.MORPH_CLOSE, kernel)
        

        self.__processed_frames = [closing_orange, closing_green]

    def __search_for_contours(self) -> None:
        """Searches the processed image for contours"""
        self.__current_contours = []
        for processed_frame in self.__processed_frames:
            contours, _ = cv2.findContours(processed_frame, cv2.RETR_EXTERNAL, cv2.CHAIN_APPROX_SIMPLE)
            contours = sorted(contours, key=sorting_function_contours, reverse=True)

            good_contours: list[Any] = []
            for contour in contours:
                rect1 = cv2.boundingRect(contour)
                if rect1[2] * rect1[3] < 100:
                    break
                to_add = True
                for good_contour in good_contours:
                    rect2 = cv2.boundingRect(good_contour)
                    if calculate_distance(rect1, rect2) <= 75:
                        to_add = False
                        break
                    good_contours.append(contour)
                    to_add = False
                    break
                if to_add:
                    good_contours.append(contour)

            #first contour is orange car, second green
                
            self.__current_contours.append(good_contours)

    def __make_prediction(self) -> None:
        """Makes a prediction of a contour that is most likely the car."""
        #first contour is orange car, second green
        for index, current_contour in enumerate(self.__current_contours):
            if current_contour == 0:
                return
            else:
                prediction: tuple[int, list[int]] = (-1, [0, 0, 0, 0])
                for contour in current_contour:
                    x, y, w, h = cv2.boundingRect(contour)
                    distance = calculate_distance(self.__bbox[index], [x, y, w, h])
                    if self.__previous_contours == [] or len(self.__previous_contours) >= len(current_contour):
                        if prediction == (-1, [0, 0, 0, 0]) or distance < prediction[0]:
                            prediction = (distance, [x, y, w, h])
                    else:
                        if distance > 100:
                            continue
                        if prediction == (-1, [0, 0, 0, 0]) or distance > prediction[0]:
                            prediction = (distance, [x, y, w, h])

                if prediction:
                    self.__previous_contours[index] = current_contour
                    self.__bbox[index] = prediction[1]
                    print(self.__bbox)
                    print(prediction)

    def __visualize_contours(self) -> None:
        """Visualizes the contours with their bounding boxes on the processed frame."""
        self.__visualized_frame = self.__frame.copy()
        
        for index, current_contour in enumerate(self.__current_contours):
            # Draws green boxes around each possibility.
            for contour in current_contour:
                x, y, w, h = cv2.boundingRect(contour)
                if index == 0: #orange car
                    cv2.rectangle(self.__visualized_frame, (x, y), (x + w, y + h), (0, 0, 255), 2)
                else: 
                    cv2.rectangle(self.__visualized_frame, (x, y), (x + w, y + h), (0, 255, 0), 2)

            if index == self.car_to_show:
                x, y, w, h = self.__bbox[index]
                cv2.rectangle(self.__visualized_frame, (x, y), (x + w, y + h), (255, 255, 255), 2)

    def __write_frame_to_video(self) -> None:
        """Writes the last visualized frame to the video."""
        if self.__record_video:
            self.__output_video.write(self.__visualized_frame)

    def __show_frame(self) -> None:
        """Shows the last visualized frame and allows to exit the application with 'q'.

        Raises:
            KeyboardInterrupt: If 'q' is pressed uses this to stop the program.
        """
        if self.__show_tracking_view:
            cv2.imshow("Car Tracking", self.__visualized_frame)
            key = cv2.waitKey(1) & 0xFF
            if key == ord("q"):
                raise KeyboardInterrupt("User pressed 'q' to stop the visualization.")

    def __send_bbox_coordinates(self):
        print(self.__bbox)
        """Sends the middle coordinates of the car using pynng."""
        middle = (self.__bbox[self.car_to_show][0] + floor(self.__bbox[self.car_to_show][2] / 2), self.__bbox[self.car_to_show][1] + floor(self.__bbox[self.car_to_show][3] / 2))
        print(middle)
        str_with_topic = self.__position_sender_topics["coords_image"] + " " + dumps(middle)
        self.__position_sender.send(str_with_topic.encode("utf-8"))

    def __send_processed_frame(self):
        """Sends the processed frame to time_tracking using pynng."""
        np_frame = np.array(self.__visualized_frame)
        frame_bytes = np_frame.tobytes()
        self.__frame_sender.send(frame_bytes)


    # Main Function
    def step(self):
        """Is an infinite loop that goes through the camera stream/video."""

        # Create a black image
        img = 255 * np.ones((150, 400, 3), dtype=np.uint8)

        # Draw two buttons
        cv2.rectangle(img, (50, 50), (150, 100), (0, 255, 0), -1)
        cv2.rectangle(img, (200, 50), (300, 100), (0, 0, 255), -1)

        # Put text on buttons
        cv2.putText(img, 'Green', (60, 85), cv2.FONT_HERSHEY_SIMPLEX, 0.5, (0, 0, 0), 2)
        cv2.putText(img, 'Orange', (210, 85), cv2.FONT_HERSHEY_SIMPLEX, 0.5, (255, 255, 255), 2)

        # Create a window and set the mouse callback function
        cv2.namedWindow('car to time track')
        cv2.setMouseCallback('car to time track', self.mouse_callback)

        while True:

            cv2.imshow('car to time track', img)

            self.__read_new_frame()
            self.__process_image()
            self.__search_for_contours()
            self.__make_prediction()
            self.__visualize_contours()
            self.__write_frame_to_video()
            self.__show_frame()
            self.__send_bbox_coordinates()
            self.__send_processed_frame()
            self.__create_timestamp()


    # Function to handle mouse clicks
    def mouse_callback(self, event, x, y, flags, param):
        if event == cv2.EVENT_LBUTTONDOWN:
            if 50 <= x <= 150 and 50 <= y <= 100:
                self.car_to_show = 1
            elif 200 <= x <= 300 and 50 <= y <= 100:
                self.car_to_show = 0

>>>>>>> 4041dcd6
<|MERGE_RESOLUTION|>--- conflicted
+++ resolved
@@ -1,4 +1,4 @@
-<<<<<<< HEAD
+
 """This module is used to track the car in the camera stream/video."""
 # Copyright (C) 2023, NG:ITL
 
@@ -241,290 +241,4 @@
         self.__send_bbox_coordinates()
         self.__send_processed_frame()
         self.__send_world_coordinates()
-        self.__create_timestamp()
-=======
-# Copyright (C) 2023, NG:ITL
-from vehicle_tracking.image_sources import VideoFileSource, CameraStreamSource
-from tests.mocks.virtual_camera import VirtualCamera
-from typing import Any
-from json import load, dumps
-from pathlib import Path
-from pynng import Pub0
-from math import floor
-from time import time
-import numpy as np
-import cv2
-
-# Constants
-CURRENT_DIR = Path(__file__).parent
-
-
-# Static Calculation Functions
-def calculate_distance(rect1: list[int], rect2: list[int]) -> int:
-    """Calculates the distance between the middle points of two rectangles.
-
-    Args:
-        rect1 (List[int]): The coordinates of the first rectangle. (x, y, w, h)
-        rect2 (List[int]): The coordinates of the second rectangle. (x, y, w, h)
-
-    Returns:
-        int: The distance of the 2 rectangles.
-    """
-    middle1 = (rect1[0] + rect1[2] / 2, rect1[1] + rect1[3] / 2)
-    middle2 = (rect2[0] + rect2[2] / 2, rect2[1] + rect2[3] / 2)
-    return floor(((middle2[0] - middle1[0]) ** 2 + (middle2[1] - middle1[1]) ** 2) ** 0.5)
-
-
-# Static Sorting Functions
-def sorting_function_contours(contour) -> int:
-    """Sorts the contours by the size of the bounding box."""
-    _, _, w, h = cv2.boundingRect(contour)
-    return w * h
-
-
-# Classes
-class VehicleTracker:
-    # Initialization
-    def __init__(
-        self,
-        image_source: VideoFileSource | CameraStreamSource | VirtualCamera,
-        show_tracking_view: bool = True,
-        record_video: bool = False,
-        vehicle_coordinates: None | tuple[int, int, int, int] = None,
-        config_path: Path = CURRENT_DIR.parent / "vehicle_tracking_config.json",
-    ):
-        """Defines the settings and initializes everything.
-
-        Args:
-            show_tracking_view (bool, optional): Decides whether it should show the tracking or not. Defaults to True.
-            record_video (bool, optional): Decides whether to record a video or not. Defaults to False.
-            video_path (str, optional): If set will use the video instead of the camera stream. Defaults to "".
-            vehicle_coordinates (None | Tuple[int, int, int, int], optional): If set it will not prompt the selection of the car. Defaults to None. (Testing)
-            config_path (Path, optional): The path to the config file. Defaults to CURRENT_DIR.parent / "vehicle_tracking_config.json".
-        """
-        self.__image_source = image_source
-        self.__show_tracking_view = show_tracking_view
-        self.__record_video = record_video
-        self.__last_timestamp = time()
-        self.__previous_contours: list[list[Any]] = [[],[]]
-        self.__lower_orange = np.array((0, 0, 100), np.uint8)
-        self.__upper_orange = np.array((55, 115, 225), np.uint8)
-        self.__lower_green = np.array((0, 150, 0), np.uint8)
-        self.__upper_green = np.array((100, 255, 100), np.uint8)
-        self.car_to_show = 0
-
-        self.__region_of_interest: np.ndarray | None = None
-        with open(config_path, "r") as f:
-            config = load(f)
-            self.__position_sender_link: str = config["pynng"]["publishers"]["position_sender"]["address"]
-            self.__position_sender_topics: dict[str, str] = config["pynng"]["publishers"]["position_sender"]["topics"]
-            self.__processed_frame_link: str = config["pynng"]["publishers"]["processed_image_sender"]["address"]
-            if "roi_points" in config and len(config["roi_points"]) >= 3:
-                self.__region_of_interest = np.array(config["roi_points"])
-            else:
-                print(
-                    f"No region of interest found. Please use the '{CURRENT_DIR / 'roi_definer.py'}' to select the region of interest and restart the tracker."
-                )
-
-        self.__position_sender = Pub0(listen=self.__position_sender_link)
-        self.__frame_sender = Pub0(listen=self.__processed_frame_link)
-
-        if record_video:
-            size = image_source.frame_size[:2][::-1]
-            self.__output_video = cv2.VideoWriter("output.mp4", cv2.VideoWriter_fourcc(*"mp4v"), 30, size)
-
-        self.__read_new_frame()
-        self.__bbox = []
-        self.__bbox.append(cv2.selectROI("Car Tracking", self.__frame))
-        self.__bbox.append(cv2.selectROI("Car Tracking", self.__frame))
-        # if vehicle_coordinates:
-        #     x, y, w, h = vehicle_coordinates
-        #     self.__bbox = [x, y, w, h]
-        # else:
-        #     self.__bbox = []
-        #     print(cv2.selectROI("Car Tracking", self.__frame))
-        #     self.__bbox[0] = cv2.selectROI("Car Tracking", self.__frame)
-        #     self.__bbox[1] = cv2.selectROI("Car Tracking", self.__frame)
-
-    # Called by self.main Functions
-    def __read_new_frame(self) -> None:
-        """Reads the next frame in the camera stream/video."""
-        self.__frame = self.__image_source.read_new_frame()
-
-    def __create_timestamp(self) -> None:
-        """Creates a new timestamp and outputs the FPS and delta time"""
-        current_timestamp = time()
-        delta = current_timestamp - self.__last_timestamp or 1
-        fps = 1.0 / delta
-        #print(f"d-Time={delta}; FPS={fps}")
-        self.__last_timestamp = current_timestamp
-
-    def __process_image(self) -> None:
-        """Processes the image to prepare it for tracking."""
-        # Region of Interest
-        if self.__region_of_interest is None:
-            roi = self.__frame
-        else:
-            mask = np.zeros_like(self.__frame)
-            cv2.fillPoly(mask, [self.__region_of_interest], (255, 255, 255))
-            roi = cv2.bitwise_and(self.__frame, mask)
-
-        # Filters color to be mostly orange
-        in_range_image_orange = cv2.inRange(roi, self.__lower_orange, self.__upper_orange)
-        in_range_image_green = cv2.inRange(roi, self.__lower_green, self.__upper_green)
-
-        # Fills all the gaps making more distinct
-        kernel = np.ones((10, 10), np.uint8)
-        closing_orange = cv2.morphologyEx(in_range_image_orange.astype(np.uint8), cv2.MORPH_CLOSE, kernel)
-        closing_green = cv2.morphologyEx(in_range_image_green.astype(np.uint8), cv2.MORPH_CLOSE, kernel)
-        
-
-        self.__processed_frames = [closing_orange, closing_green]
-
-    def __search_for_contours(self) -> None:
-        """Searches the processed image for contours"""
-        self.__current_contours = []
-        for processed_frame in self.__processed_frames:
-            contours, _ = cv2.findContours(processed_frame, cv2.RETR_EXTERNAL, cv2.CHAIN_APPROX_SIMPLE)
-            contours = sorted(contours, key=sorting_function_contours, reverse=True)
-
-            good_contours: list[Any] = []
-            for contour in contours:
-                rect1 = cv2.boundingRect(contour)
-                if rect1[2] * rect1[3] < 100:
-                    break
-                to_add = True
-                for good_contour in good_contours:
-                    rect2 = cv2.boundingRect(good_contour)
-                    if calculate_distance(rect1, rect2) <= 75:
-                        to_add = False
-                        break
-                    good_contours.append(contour)
-                    to_add = False
-                    break
-                if to_add:
-                    good_contours.append(contour)
-
-            #first contour is orange car, second green
-                
-            self.__current_contours.append(good_contours)
-
-    def __make_prediction(self) -> None:
-        """Makes a prediction of a contour that is most likely the car."""
-        #first contour is orange car, second green
-        for index, current_contour in enumerate(self.__current_contours):
-            if current_contour == 0:
-                return
-            else:
-                prediction: tuple[int, list[int]] = (-1, [0, 0, 0, 0])
-                for contour in current_contour:
-                    x, y, w, h = cv2.boundingRect(contour)
-                    distance = calculate_distance(self.__bbox[index], [x, y, w, h])
-                    if self.__previous_contours == [] or len(self.__previous_contours) >= len(current_contour):
-                        if prediction == (-1, [0, 0, 0, 0]) or distance < prediction[0]:
-                            prediction = (distance, [x, y, w, h])
-                    else:
-                        if distance > 100:
-                            continue
-                        if prediction == (-1, [0, 0, 0, 0]) or distance > prediction[0]:
-                            prediction = (distance, [x, y, w, h])
-
-                if prediction:
-                    self.__previous_contours[index] = current_contour
-                    self.__bbox[index] = prediction[1]
-                    print(self.__bbox)
-                    print(prediction)
-
-    def __visualize_contours(self) -> None:
-        """Visualizes the contours with their bounding boxes on the processed frame."""
-        self.__visualized_frame = self.__frame.copy()
-        
-        for index, current_contour in enumerate(self.__current_contours):
-            # Draws green boxes around each possibility.
-            for contour in current_contour:
-                x, y, w, h = cv2.boundingRect(contour)
-                if index == 0: #orange car
-                    cv2.rectangle(self.__visualized_frame, (x, y), (x + w, y + h), (0, 0, 255), 2)
-                else: 
-                    cv2.rectangle(self.__visualized_frame, (x, y), (x + w, y + h), (0, 255, 0), 2)
-
-            if index == self.car_to_show:
-                x, y, w, h = self.__bbox[index]
-                cv2.rectangle(self.__visualized_frame, (x, y), (x + w, y + h), (255, 255, 255), 2)
-
-    def __write_frame_to_video(self) -> None:
-        """Writes the last visualized frame to the video."""
-        if self.__record_video:
-            self.__output_video.write(self.__visualized_frame)
-
-    def __show_frame(self) -> None:
-        """Shows the last visualized frame and allows to exit the application with 'q'.
-
-        Raises:
-            KeyboardInterrupt: If 'q' is pressed uses this to stop the program.
-        """
-        if self.__show_tracking_view:
-            cv2.imshow("Car Tracking", self.__visualized_frame)
-            key = cv2.waitKey(1) & 0xFF
-            if key == ord("q"):
-                raise KeyboardInterrupt("User pressed 'q' to stop the visualization.")
-
-    def __send_bbox_coordinates(self):
-        print(self.__bbox)
-        """Sends the middle coordinates of the car using pynng."""
-        middle = (self.__bbox[self.car_to_show][0] + floor(self.__bbox[self.car_to_show][2] / 2), self.__bbox[self.car_to_show][1] + floor(self.__bbox[self.car_to_show][3] / 2))
-        print(middle)
-        str_with_topic = self.__position_sender_topics["coords_image"] + " " + dumps(middle)
-        self.__position_sender.send(str_with_topic.encode("utf-8"))
-
-    def __send_processed_frame(self):
-        """Sends the processed frame to time_tracking using pynng."""
-        np_frame = np.array(self.__visualized_frame)
-        frame_bytes = np_frame.tobytes()
-        self.__frame_sender.send(frame_bytes)
-
-
-    # Main Function
-    def step(self):
-        """Is an infinite loop that goes through the camera stream/video."""
-
-        # Create a black image
-        img = 255 * np.ones((150, 400, 3), dtype=np.uint8)
-
-        # Draw two buttons
-        cv2.rectangle(img, (50, 50), (150, 100), (0, 255, 0), -1)
-        cv2.rectangle(img, (200, 50), (300, 100), (0, 0, 255), -1)
-
-        # Put text on buttons
-        cv2.putText(img, 'Green', (60, 85), cv2.FONT_HERSHEY_SIMPLEX, 0.5, (0, 0, 0), 2)
-        cv2.putText(img, 'Orange', (210, 85), cv2.FONT_HERSHEY_SIMPLEX, 0.5, (255, 255, 255), 2)
-
-        # Create a window and set the mouse callback function
-        cv2.namedWindow('car to time track')
-        cv2.setMouseCallback('car to time track', self.mouse_callback)
-
-        while True:
-
-            cv2.imshow('car to time track', img)
-
-            self.__read_new_frame()
-            self.__process_image()
-            self.__search_for_contours()
-            self.__make_prediction()
-            self.__visualize_contours()
-            self.__write_frame_to_video()
-            self.__show_frame()
-            self.__send_bbox_coordinates()
-            self.__send_processed_frame()
-            self.__create_timestamp()
-
-
-    # Function to handle mouse clicks
-    def mouse_callback(self, event, x, y, flags, param):
-        if event == cv2.EVENT_LBUTTONDOWN:
-            if 50 <= x <= 150 and 50 <= y <= 100:
-                self.car_to_show = 1
-            elif 200 <= x <= 300 and 50 <= y <= 100:
-                self.car_to_show = 0
-
->>>>>>> 4041dcd6
+        self.__create_timestamp()